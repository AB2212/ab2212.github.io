---
layout: default
---

<!-- Post Header -->
<script>
  (function(i,s,o,g,r,a,m){i['GoogleAnalyticsObject']=r;i[r]=i[r]||function(){
  (i[r].q=i[r].q||[]).push(arguments)},i[r].l=1*new Date();a=s.createElement(o),
  m=s.getElementsByTagName(o)[0];a.async=1;a.src=g;m.parentNode.insertBefore(a,m)
  })(window,document,'script','//www.google-analytics.com/analytics.js','ga');

  ga('create', 'UA-36138203-3', 'auto');
  ga('send', 'pageview');

</script>
<header class="intro-header" style="background-image: url('{{ site.baseurl }}/{{ page.header-img }}')">
    <div class="container">
        <div class="row">
            <div class="col-lg-8 col-lg-offset-2 col-md-10 col-md-offset-1">
                <div class="post-heading">
                    <h1>{{ page.title }}</h1>
                    {% if page.subtitle %}
                    <h2 class="subheading">{{ page.subtitle }}</h2>
                    {% endif %}
                    <span class="meta">Posted by {{ page.author }} on {{ page.date | date: "%B %-d, %Y" }}</span>
                </div>
            </div>
        </div>
    </div>
</header>

<!-- Post Content -->
<article>
    <div class="container">
        <div class="row">
            <div class="col-lg-8 col-lg-offset-2 col-md-10 col-md-offset-1">

				{{ content }}

                <hr>

                <ul class="pager">
                    {% if page.previous.url %}
                    <li class="previous">
                        <a href="{{ site.baseurl }}/{{page.previous.url}}" data-toggle="tooltip" data-placement="top" title="{{page.previous.title}}">&larr; Previous Post</a> 
                    </li>
                    {% endif %} 
                    {% if page.next.url %}
                    <li class="next">
                        <a href="{{ site.baseurl }}/{{page.next.url}}" data-toggle="tooltip" data-placement="top" title="{{page.next.title}}">Next Post &rarr;</a>
                    </li>
                    {% endif %} 
                </ul>

            </div>
        </div>
    </div>
</article>

<hr>

<script async src="//pagead2.googlesyndication.com/pagead/js/adsbygoogle.js"></script>
<!-- Footer Add -->
<ins class="adsbygoogle"
<<<<<<< HEAD
     style="display:inline-block;width:728px;height:90px"
=======
     style="display:inline-block;width:728px;height:90px;text-align:center"
>>>>>>> 0a438468
     data-ad-client="ca-pub-6751104560361558"
     data-ad-slot="8398577820"></ins>
<script>
(adsbygoogle = window.adsbygoogle || []).push({});
</script>

<hr><|MERGE_RESOLUTION|>--- conflicted
+++ resolved
@@ -57,20 +57,3 @@
     </div>
 </article>
 
-<hr>
-
-<script async src="//pagead2.googlesyndication.com/pagead/js/adsbygoogle.js"></script>
-<!-- Footer Add -->
-<ins class="adsbygoogle"
-<<<<<<< HEAD
-     style="display:inline-block;width:728px;height:90px"
-=======
-     style="display:inline-block;width:728px;height:90px;text-align:center"
->>>>>>> 0a438468
-     data-ad-client="ca-pub-6751104560361558"
-     data-ad-slot="8398577820"></ins>
-<script>
-(adsbygoogle = window.adsbygoogle || []).push({});
-</script>
-
-<hr>